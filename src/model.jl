##################################################################################
# This file is part of ModelBaseEcon.jl
# BSD 3-Clause License
# Copyright (c) 2020-2022, Bank of Canada
# All rights reserved.
##################################################################################

export Model

const defaultoptions = Options(
    shift=10,
    substitutions=false,
    tol=1e-10,
    maxiter=20,
    verbose=false,
    variant=:default,
    warn=Options(no_t=true)
)

"""
    mutable struct ModelFlags ⋯ end

Model flags include
* `ssZeroSlope` - Set to `true` to instruct the solvers that all variables have
  zero slope in steady state and final conditions. In other words the model is
  stationary.
"""
mutable struct ModelFlags
    linear::Bool
    ssZeroSlope::Bool
    ModelFlags() = new(false, false)
end

Base.show(io::IO, ::MIME"text/plain", flags::ModelFlags) = show(io, flags)
function Base.show(io::IO, flags::ModelFlags)
    names, values = [], []
    for f in fieldnames(ModelFlags)
        push!(names, string(f))
        push!(values, getfield(flags, f))
    end
    align = maximum(length, names) + 3
    println(io, "ModelFlags")
    for (n, v) in zip(names, values)
        println(io, lpad(n, align), " = ", v)
    end
end

"""
    mutable struct Model <: AbstractModel ⋯ end

Data structure that represents a macroeconomic model.
"""
mutable struct Model <: AbstractModel
    "Options are various hyper-parameters for tuning the algorithms"
    options::Options
    "Flags contain meta information about the type of model"
    flags::ModelFlags
    sstate::SteadyStateData
    dynss::Bool
    #### Inputs from user
    # transition variables
    variables::Vector{ModelVariable}
    # shock variables
    shocks::Vector{ModelVariable}
    # transition equations
    equations::Vector{Equation}
    # parameters
    parameters::Parameters
    # auto-exogenize mapping of variables and shocks
    autoexogenize::Dict{Symbol,Symbol}
    #### Things we compute
    maxlag::Int
    maxlead::Int
    # auxiliary variables
    auxvars::Vector{ModelVariable}
    # auxiliary equations
    auxeqns::Vector{Equation}
    # data related to evaluating residuals and Jacobian of the model equations
    evaldata::LittleDictVec{Symbol,AbstractModelEvaluationData}
    # data slot to be used by the solver (in StateSpaceEcon)
<<<<<<< HEAD
    solverdata::LittleDictVec{Symbol,Any}
=======
    solverdata::LittleDict{Symbol,Any}
>>>>>>> 646aa103
    #
    # constructor of an empty model
    Model(opts::Options) = new(merge(defaultoptions, opts),
        ModelFlags(), SteadyStateData(), false, [], [], [], Parameters(), Dict(), 0, 0, [], [],
        LittleDict{Symbol,AbstractModelEvaluationData}(), LittleDict{Symbol,Any}())
    Model() = new(deepcopy(defaultoptions),
        ModelFlags(), SteadyStateData(), false, [], [], [], Parameters(), Dict(), 0, 0, [], [],
        LittleDict{Symbol,AbstractModelEvaluationData}(), LittleDict{Symbol,Any}())
end

auxvars(model::Model) = getfield(model, :auxvars)
nauxvars(model::Model) = length(auxvars(model))

# We have to specialize allvars() nallvars() because we have auxvars here
allvars(model::Model) = vcat(variables(model), shocks(model), auxvars(model))
nallvars(model::Model) = length(variables(model)) + length(shocks(model)) + length(auxvars(model))

alleqns(model::Model) = vcat(equations(model), getfield(model, :auxeqns))
nalleqns(model::Model) = length(equations(model)) + length(getfield(model, :auxeqns))

hasevaldata(model::Model, variant::Symbol) = haskey(model.evaldata, variant)
function getevaldata(model::Model, variant::Symbol=model.options.variant, errorwhenmissing::Bool=true)
    ed = get(model.evaldata, variant, missing)
    if errorwhenmissing && ed === missing
        variant === :default && modelerror(ModelNotInitError)
        modelerror(EvalDataNotFound, variant)
    end
    return ed
end
function setevaldata!(model::Model; kwargs...)
    for (key, value) in kwargs
        push!(model.evaldata, key => value)
        model.options.variant = key
    end
    return nothing
end

hassolverdata(model::Model, solver::Symbol) = haskey(model.solverdata, solver)
function getsolverdata(model::Model, solver::Symbol, errorwhenmissing::Bool=true)
    sd = get(model.solverdata, solver, missing)
    if errorwhenmissing && sd === missing
        modelerror(SolverDataNotFound, solver)
    end
    return sd
end
setsolverdata!(model::Model; kwargs...) = push!(model.solverdata, (key => value for (key, value) in kwargs)...)

################################################################
# Specialize Options methods to the Model type

OptionsMod.getoption(model::Model; kwargs...) = getoption(model.options; kwargs...)
OptionsMod.getoption(model::Model, name::Symbol, default) = getoption(model.options, name, default)
OptionsMod.getoption(model::Model, name::AS, default) where {AS<:AbstractString} = getoption(model.options, name, default)

OptionsMod.getoption!(model::Model; kwargs...) = getoption!(model.options; kwargs...)
OptionsMod.getoption!(model::Model, name::Symbol, default) = getoption!(model.options, name, default)
OptionsMod.getoption!(model::Model, name::AS, default) where {AS<:AbstractString} = getoption!(model.options, name, default)

OptionsMod.setoption!(model::Model; kwargs...) = setoption!(model.options; kwargs...)
OptionsMod.setoption!(model::Model, name::Symbol, value) = setoption!(model.options, name, value)
OptionsMod.setoption!(model::Model, name::AS, value) where {AS<:AbstractString} = setoption!(model.options, name, value)
OptionsMod.setoption!(f::Function, model::Model) = (f(model.options); model.options)


################################################################
# Implement access to options and flags and a few other computed properties

function Base.getproperty(model::Model, name::Symbol)
    if name ∈ fieldnames(Model)
        return getfield(model, name)
    end
    if name == :nvars
        return length(getfield(model, :variables))
    elseif name == :nshks
        return length(getfield(model, :shocks))
    elseif name == :nauxs
        return length(getfield(model, :auxvars))
    elseif name == :allvars
        return vcat(getfield(model, :variables), getfield(model, :shocks), getfield(model, :auxvars))
    elseif name == :nvarshks
        return length(getfield(model, :shocks)) + length(getfield(model, :variables))
    elseif name == :varshks
        return vcat(getfield(model, :variables), getfield(model, :shocks))
    elseif name == :exogenous
        return filter(isexog, getfield(model, :variables))
    elseif name == :nexog
        return sum(isexog, getfield(model, :variables))
    elseif name == :alleqns
        return vcat(getfield(model, :equations), getfield(model, :auxeqns))
    elseif haskey(getfield(model, :parameters), name)
        return getproperty(getfield(model, :parameters), name)
    elseif name ∈ getfield(model, :options)
        return getoption(model, name, nothing)
    elseif name ∈ fieldnames(ModelFlags)
        return getfield(getfield(model, :flags), name)
    else
        ind = indexin([name], getfield(model, :variables))[1]
        if ind !== nothing
            return getindex(getfield(model, :variables), ind)
        end
        ind = indexin([name], getfield(model, :shocks))[1]
        if ind !== nothing
            return getindex(getfield(model, :shocks), ind)
        end
        ind = indexin([name], getfield(model, :auxvars))[1]
        if ind !== nothing
            return getindex(getfield(model, :auxvars), ind)
        end
    end
    return getfield(model, name)
end

function Base.propertynames(model::Model, private::Bool=false)
    return (fieldnames(Model)..., :exogenous, :nvars, :nshks, :nauxs, :nexog, :allvars, :varshks, :alleqns,
        keys(getfield(model, :options))..., fieldnames(ModelFlags)...,
        Symbol[getfield(model, :variables)...]...,
        Symbol[getfield(model, :shocks)...]...,
        keys(getfield(model, :parameters))...,)
end

function Base.setproperty!(model::Model, name::Symbol, val::Any)
    if name ∈ fieldnames(Model)
        return setfield!(model, name, val)
    elseif haskey(getfield(model, :parameters), name)
        return setproperty!(getfield(model, :parameters), name, val)
    elseif name ∈ getfield(model, :options)
        return setoption!(model, name, val)
    elseif name ∈ fieldnames(ModelFlags)
        return setfield!(getfield(model, :flags), name, val)
    else
        ind = indexin([name], getfield(model, :variables))[1]
        if ind !== nothing
            if !isa(val, Union{Symbol,ModelVariable})
                error("Cannot assign a $(typeof(val)) as a model variable. Use `m.var = update(m.var, ...)` to update a variable.")
            end
            if getindex(getfield(model, :variables), ind) != val
                error("Cannot replace a variable with a different name. Use `m.var = update(m.var, ...)` to update a variable.")
            end
            return setindex!(getfield(model, :variables), val, ind)
        end
        ind = indexin([name], getfield(model, :shocks))[1]
        if ind !== nothing
            if !isa(val, Union{Symbol,ModelVariable})
                error("Cannot assign a $(typeof(val)) as a model shock. Use `m.shk = update(m.shk, ...)` to update a shock.")
            end
            if getindex(getfield(model, :shocks), ind) != val
                error("Cannot replace a shock with a different name. Use `m.shk = update(m.shk, ...)` to update a shock.")
            end
            return setindex!(getfield(model, :shocks), val, ind)
        end
        ind = indexin([name], getfield(model, :auxvars))[1]
        if ind !== nothing
            if !isa(val, Union{Symbol,ModelVariable})
                error("Cannot assign a $(typeof(val)) as an aux variable. Use `m.aux = update(m.aux, ...)` to update an aux variable.")
            end
            if getindex(getfield(model, :auxvars), ind) != val
                error("Cannot replace an aux variable with a different name. Use `m.aux = update(m.aux, ...)` to update an aux variable.")
            end
            return setindex!(getfield(model, :auxvars), val, ind)
        end
        setfield!(model, name, val)  # will throw an error since Model doesn't have field `$name`
    end
end

################################################################
# Pretty printing the model and summary (TODO)

"""
    fullprint(model)

If a model contains more than 20 variables or more than 20 equations, its
display is truncated. In this case you can call `fullprint` to see the whole
model.
"""
function fullprint end

export fullprint
fullprint(model::Model) = fullprint(Base.stdout, model)
function fullprint(io::IO, model::Model)
    io = IOContext(io, :compact => true, :limit => false)
    nvar = length(model.variables)
    nshk = length(model.shocks)
    nprm = length(model.parameters)
    neqn = length(model.equations)
    nvarshk = nvar + nshk
    function print_things(io, things...; len=0, maxlen=40, last=false)
        s = sprint(print, things...; context=io, sizehint=0)
        print(io, s)
        len += length(s) + 2
        last && (println(io), return 0)
        (len > maxlen) ? (print(io, "\n    "); return 4) : (print(io, ", "); return len)
    end
    let len = 15
        print(io, length(model.variables), " variable(s): ")
        if nvar == 0
            println(io)
        else
            for v in model.variables[1:end-1]
                len = print_things(io, v; len=len)
            end
            print_things(io, model.variables[end]; last=true)
        end
    end
    let len = 15
        print(io, length(model.shocks), " shock(s): ")
        if nshk == 0
            println(io)
        else
            for v in model.shocks[1:end-1]
                len = print_things(io, v; len=len)
            end
            print_things(io, model.shocks[end]; last=true)
        end
    end
    let len = 15
        print(io, length(model.parameters), " parameter(s): ")
        if nprm == 0
            println(io)
        else
            params = collect(model.parameters)
            for (k, v) in params[1:end-1]
                len = print_things(io, k, " = ", v; len=len)
            end
            k, v = params[end]
            len = print_things(io, k, " = ", v; len=len, last=true)
        end
    end
    print(io, length(model.equations), " equations(s)")
    if length(model.auxeqns) > 0
        print(io, " with ", length(model.auxeqns), " auxiliary equations")
    end
    print(io, ": \n")
    function print_aux_eq(bi)
        v = model.auxeqns[bi]
        for (var, ti) in keys(v.tsrefs)
            ai = _index_of_var(var, model.allvars)
            ci = ai - nvarshk
            (1 <= ci < bi) && print_aux_eq(ci)
        end
        println(io, "   |->A$bi:   ", v)
    end
    for (i, v) in enumerate(model.equations)
        println(io, "   E$i:   ", v)
        allvars = model.allvars
        for (var, ti) in keys(v.tsrefs)
            ai = _index_of_var(var, allvars)
            if ai > nvarshk
                print_aux_eq(ai - nvarshk)
            end
        end
    end
end

function Base.show(io::IO, model::Model)
    nvar = length(model.variables)
    nshk = length(model.shocks)
    nprm = length(model.parameters)
    neqn = length(model.equations)
    nvarshk = nvar + nshk
    if nvar == nshk == nprm == neqn == 0
        print(io, "Empty model")
    elseif get(io, :compact, false) || nvar + nshk > 20 || neqn > 20
        # compact print
        print(io, nvar, " variable(s), ")
        print(io, nshk, " shock(s), ")
        print(io, nprm, " parameter(s), ")
        print(io, neqn, " equations(s)")
        if length(model.auxeqns) > 0
            print(io, " with ", length(model.auxeqns), " auxiliary equations")
        end
        print(io, ". \n")
    else
        # full print
        fullprint(io, model)
        println(io, "Maximum lag: ", model.maxlag)
        println(io, "Maximum lead: ", model.maxlead)
    end
    return nothing
end

################################################################
# The macros used in the model definition.

# Note: These macros simply store the information into the corresponding
# arrays within the model instance. The actual processing is done in @initialize

export @variables, @logvariables, @neglogvariables, @steadyvariables, @exogenous, @shocks
export @parameters, @equations, @autoshocks, @autoexogenize

"""
    @variables model name1 name2 ...
    @variables model begin
        name1
        name2
        ...
    end

Declare the names of variables in the model.

In the `begin-end` version the variable names can be preceeded by a description
(like a docstring) and flags like `@log`, `@steady`, `@exog`, etc. See
[`ModelVariable`](@ref) for details about this.

"""
macro variables(model, block::Expr)
    vars = filter(a -> !isa(a, LineNumberNode), block.args)
    return esc(:(unique!(append!($(model).variables, $vars)); nothing))
end
macro variables(model, vars::Symbol...)
    return esc(:(unique!(append!($(model).variables, $vars)); nothing))
end

"""
    @logvariables

Same as [`@variables`](@ref), but the variables declared with `@logvariables`
are log-transformed.
"""
macro logvariables(model, block::Expr)
    vars = filter(a -> !isa(a, LineNumberNode), block.args)
    return esc(:(unique!(append!($(model).variables, to_log.($vars))); nothing))
end
macro logvariables(model, vars::Symbol...)
    return esc(:(unique!(append!($(model).variables, to_log.($vars))); nothing))
end

"""
    @neglogvariables

Same as [`@variables`](@ref), but the variables declared with `@neglogvariables`
are negative-log-transformed.
"""
macro neglogvariables(model, block::Expr)
    vars = filter(a -> !isa(a, LineNumberNode), block.args)
    return esc(:(unique!(append!($(model).variables, to_neglog.($vars))); nothing))
end
macro neglogvariables(model, vars::Symbol...)
    return esc(:(unique!(append!($(model).variables, to_neglog.($vars))); nothing))
end

"""
    @steadyvariables

Same as [`@variables`](@ref), but the variables declared with `@steadyvariables`
have zero slope in their steady state and final conditions.

"""
macro steadyvariables(model, block::Expr)
    vars = filter(a -> !isa(a, LineNumberNode), block.args)
    return esc(:(unique!(append!($(model).variables, to_steady.($vars))); nothing))
end
macro steadyvariables(model, vars::Symbol...)
    return esc(:(unique!(append!($(model).variables, to_steady.($vars))); nothing))
end

"""
    @exogenous

Like [`@variables`](@ref), but the names declared with `@exogenous` are
exogenous.
"""
macro exogenous(model, block::Expr)
    vars = filter(a -> !isa(a, LineNumberNode), block.args)
    return esc(:(unique!(append!($(model).variables, to_exog.($vars))); nothing))
end
macro exogenous(model, vars::Symbol...)
    return esc(:(unique!(append!($(model).variables, to_exog.($vars))); nothing))
end

"""
    @shocks

Like [`@variables`](@ref), but the names declared with `@shocks` are
shocks.
"""
macro shocks(model, block::Expr)
    shks = filter(a -> !isa(a, LineNumberNode), block.args)
    return esc(:(unique!(append!($(model).shocks, to_shock.($shks))); nothing))
end
macro shocks(model, shks::Symbol...)
    return esc(:(unique!(append!($(model).shocks, to_shock.($shks))); nothing))
end

"""
    @autoshocks model [suffix]

Create a list of shocks that matches the list of variables. Each shock name is
created from a variable name by appending suffix. Default suffix is "_shk", but
it can be specified as the second argument too.
"""
macro autoshocks(model, suf="_shk")
    esc(quote
        $(model).shocks = ModelVariable[
            to_shock(Symbol(v.name, $(QuoteNode(suf)))) for v in $(model).variables if !isexog(v) && !isshock(v)
        ]
        push!($(model).autoexogenize, (
            v.name => Symbol(v.name, $(QuoteNode(suf))) for v in $(model).variables if !isexog(v)
        )...)
        nothing
    end)
end

"""
    @parameters model begin
        name = value
        ...
    end

Declare and define the model parameters.

The parameters must have values. Provide the information in a series of
assignment statements wrapped inside a begin-end block. Use `@link` and `@alias`
to define dynamic links. See [`Parameters`](@ref).
"""
macro parameters(model, args::Expr...)
    if length(args) == 1 && args[1].head == :block
        args = args[1].args
    end
    ret = Expr(:block, :($(model).parameters.mod[] = $__module__))
    for a in args
        if a isa LineNumberNode
            continue
        end
        if Meta.isexpr(a, :(=), 2)
            key, value = a.args
            key = QuoteNode(key)
            # value = Meta.quot(value)
            push!(ret.args, :(push!($(model).parameters, $(key) => $(value))))
            continue
        end
        throw(ArgumentError("Parameter definitions must be assignments, not\n  $a"))
    end
    return esc(ret)
end

"""
    @autoexogenize model begin
        varname = shkname
        ...
    end

Define a mapping between variables and shocks that can be used to
conveniently  swap exogenous and endogenous variables.
"""
macro autoexogenize(model, args::Expr...)
    if length(args) == 1 && args[1].head == :block
        args = args[1].args
    end
    args = filter(a -> a isa Expr && a.head == :(=), [args...])
    autoexos = Dict{Symbol,Any}([ex.args for ex in args])
    esc(:(merge!($(model).autoexogenize, $(autoexos)); nothing))
end


"""
    @equations model begin
        lhs = rhs
        lhs = rhs
        ...
    end

Define model equations. See [`Equation`](@ref).
"""
macro equations(model, block::Expr)
    if block.head != :block
        modelerror("A list of equations must be within a begin-end block")
    end
    ret = Expr(:block)
    eqn = Expr(:block)
    for expr in block.args
        if isa(expr, LineNumberNode)
            push!(eqn.args, expr)
        else
            push!(eqn.args, expr)
            push!(ret.args, :(push!($model.equations, $(Meta.quot(eqn)))))
            eqn = Expr(:block)
        end
    end
    return esc(ret)
end

################################################################
# The processing of equations during model initialization.

export islog, islin
islog(eq::AbstractEquation) = flag(eq, :log)
islin(eq::AbstractEquation) = flag(eq, :lin)

error_process(msg, expr) = begin
    throw(ArgumentError("$msg\n  During processing of\n  $(expr)"))
end

warn_process(msg, expr) = begin
    @warn "$msg\n  During processing of\n  $(expr)"
end

"""
    process_equation(model::Model, expr; <keyword arguments>)

Process the given expression in the context of the given model and create an
Equation() instance for it.

!!! warning
    This function is for internal use only and should not be called directly.
"""
function process_equation end
# export process_equation
process_equation(model::Model, expr::String; kwargs...) = process_equation(model, Meta.parse(expr); kwargs...)
# process_equation(model::Model, val::Number; kwargs...) = process_equation(model, Expr(:block, val); kwargs...)
# process_equation(model::Model, val::Symbol; kwargs...) = process_equation(model, Expr(:block, val); kwargs...)
function process_equation(model::Model, expr::Expr;
    modelmodule::Module=moduleof(model),
    line=LineNumberNode(0),
    flags=EqnFlags(),
    doc="")

    # a list of all known time series
    allvars = model.allvars

    # keep track of model parameters used in expression
    prefs = LittleDict{Symbol,Symbol}()
    # keep track of references to known time series in the expression
    tsrefs = LittleDict{Tuple{Symbol,Int},Symbol}()
    # keep track of references to steady states of known time series in the expression
    ssrefs = LittleDict{Symbol,Symbol}()
    # keep track of the source code location where the equation was defined
    #  (helps with tracking the locations of errors)
    source = []

    add_tsref(var::ModelVariable, tind) = begin
        newsym = islog(var) ? Symbol("#log#", var.name, "#", tind, "#") :
                 isneglog(var) ? Symbol("#logm#", var.name, "#", tind, "#") :
                 Symbol("#", var.name, "#", tind, "#")
        push!(tsrefs, (var, tind) => newsym)
    end

    add_ssref(var::ModelVariable) = begin
        newsym = islog(var) ? Symbol("#log#", var.name, "#ss#") :
                 isneglog(var) ? Symbol("#logm#", var.name, "#ss#") :
                 Symbol("#", var.name, "#ss#")
        push!(ssrefs, var => newsym)
    end

    add_pref(par::Symbol) = begin
        newsym = par # Symbol("#", par, "#par#")
        push!(prefs, par => newsym)
    end

    ###################
    #    process(expr)
    #
    # Process the expression, performing various tasks.
    #  + keep track of mentions of parameters and variables (including shocks)
    #  + remove line numbers from expression, but keep track so we can insert it into the residual functions
    #  + for each time-referenece of variable, create a dummy symbol that will be used in constructing the residual functions
    #
    # leave numbers alone
    process(num::Number) = num
    # store line number and discard it from the expression
    process(line::LineNumberNode) = (push!(source, line); nothing)
    # Symbols are left alone.
    # Mentions of parameters are tracked and left in place
    # Mentions of time series throw errors (they must always have a t-reference)
    function process(sym::Symbol)
        # is this symbol a known variable?
        ind = _index_of_var(sym, allvars)
        if ind !== nothing
            if model.warn.no_t
                warn_process("Variable or shock `$(sym)` without `t` reference. Assuming `$(sym)[t]`", expr)
            end
            add_tsref(allvars[ind], 0)
            return Expr(:ref, sym, :t)
        end
        # is this symbol a known parameter
        if haskey(model.parameters, sym)
            add_pref(sym)
            return sym
        end
        # is this symbol a valid name in the model module?
        if isdefined(modelmodule, sym)
            return sym
        end
        # no idea what this is!
        error_process("Undefined `$(sym)`.", expr)
    end
    # Main version of process() - it's recursive
    function process(ex::Expr)
        # is this a docstring?
        if ex.head == :macrocall && ex.args[1] == doc_macro
            push!(source, ex.args[2])
            doc *= ex.args[3]
            return process(ex.args[4])
        end
        # is this a macro call? if so it could be a variable flag, a meta function, or a regular macro
        if ex.head == :macrocall
            push!(source, ex.args[2])
            macroname = Symbol(lstrip(string(ex.args[1]), '@'))  # strip the leading '@'
            # check if this is a steady state mention
            if macroname ∈ (:sstate,)
                length(ex.args) == 3 || error_process("Invalid use of @(ex.args[1])", expr)
                vind = _index_of_var(ex.args[3], allvars)
                vind === nothing && error_process("Argument of @(ex.args[1]) must be a variable", expr)
                add_ssref(allvars[vind])
                return ex
            end
            # check if we have a corresponding meta function
            metafuncname = Symbol("at_", macroname) # replace @ with at_
            metafunc = isdefined(modelmodule, metafuncname) ? :($modelmodule.$metafuncname) :
                       isdefined(ModelBaseEcon, metafuncname) ? :(ModelBaseEcon.$metafuncname) : nothing
            if metafunc !== nothing
                metaargs = map(filter(!MacroTools.isline, ex.args[3:end])) do arg
                    arg = process(arg)
                    arg isa Expr ? Meta.quot(arg) :
                    arg isa Symbol ? QuoteNode(arg) :
                    arg
                end
                metaout = modelmodule.eval(Expr(:call, metafunc, metaargs...))
                return process(metaout)
            end
            error_process("Undefined meta function $(ex.args[1]).", expr)
        end
        if ex.head == :ref
            # expression is an indexing expression
            name, index = ex.args
            if haskey(model.parameters, name)
                # indexing in a parameter - leave it alone, but keep track
                add_pref(name)
                return Expr(:ref, name, modelmodule.eval(index))
            end
            vind = indexin([name], allvars)[1]  # the index of the variable
            if vind !== nothing
                # indexing in a time series
                tind = modelmodule.eval(:(
                    let t = 0
                        $index
                    end
                ))  # the lag or lead value
                add_tsref(allvars[vind], tind)
                return normal_ref(name, tind)
            end
            error_process("Undefined reference $(ex).", expr)
        end
        if ex.head == :(=)
            # expression is an equation
            # recursively process the two sides of the equation
            lhs, rhs = ex.args
            lhs = process(lhs)
            rhs = process(rhs)
            return Expr(:(=), lhs, rhs)
        end
        # if we're still here, recursively process the arguments
        args = map(process, ex.args)
        # remove `nothing`
        filter!(args) do a
            a !== nothing
        end
        if ex.head == :if
            if length(args) == 3
                return Expr(:call, :ifelse, args...)
            else
                error_process("Unable to process an `if` statement with a single branch. Use function `ifelse` instead.", expr)
            end
        end
        if ex.head == :call
            return Expr(:call, args...)
        end
        if ex.head == :block && length(args) == 1
            return args[1]
        end
        if ex.head == :incomplete
            # for incomplete expression, args[1] contains the error message
            error_process(ex.args[1], expr)
        end
        error_process("Can't process $(ex).", expr)
    end

    ##################
    #    make_residual_expression(expr)
    #
    # Convert a processed equation into an expression that evaluates the residual.
    #
    #  + each mention of a time-reference is replaced with its symbol
    make_residual_expression(any) = any
    make_residual_expression(name::Symbol) = haskey(model.parameters, name) ? prefs[name] : name
    make_residual_expression(var::ModelVariable, newsym::Symbol) = need_transform(var) ? :($(inverse_transformation(var))($newsym)) : newsym
    function make_residual_expression(ex::Expr)
        if ex.head == :ref
            varname, tindex = ex.args
            vind = _index_of_var(varname, allvars)
            if vind !== nothing
                # The index expression is either t, or t+n or t-n. We made sure of that in process() above.
                if isa(tindex, Symbol) && tindex == :t
                    tind = 0
                elseif isa(tindex, Expr) && tindex.head == :call && tindex.args[1] == :- && tindex.args[2] == :t
                    tind = -tindex.args[3]
                elseif isa(tindex, Expr) && tindex.head == :call && tindex.args[1] == :+ && tindex.args[2] == :t
                    tind = +tindex.args[3]
                else
                    error_process("Unrecognized t-reference expression $tindex.", expr)
                end
                var = allvars[vind]
                newsym = tsrefs[(var, tind)]
                return make_residual_expression(var, newsym)
            end
        elseif ex.head === :macrocall
            macroname, _, varname = ex.args
            macroname === Symbol("@sstate") || error_process("Unexpected macro call.", expr)
            vind = _index_of_var(varname, allvars)
            vind === nothing && error_process("Not a variable name in steady state reference $(ex)", expr)
            var = allvars[vind]
            newsym = ssrefs[var]
            return make_residual_expression(var, newsym)
        elseif ex.head == :(=)
            lhs, rhs = map(make_residual_expression, ex.args)
            if flags.log
                return Expr(:call, :log, Expr(:call, :/, lhs, rhs))
            else
                return Expr(:call, :-, lhs, rhs)
            end
        end
        return Expr(ex.head, map(make_residual_expression, ex.args)...)
    end

    # call process() to gather information
    new_expr = process(expr)
    MacroTools.isexpr(new_expr, :(=)) || error_process("Expected equation.", expr)
    # if source information missing, set from argument
    filter!(l -> l !== nothing, source)
    push!(source, line)
    # make a residual expressoin for the eval function
    residual = make_residual_expression(new_expr)
    # add the source information to residual expression
    residual = Expr(:block, source[1], residual)
    tssyms = values(tsrefs)
    sssyms = values(ssrefs)
    psyms = values(prefs)
    funcs_expr = makefuncs(residual, tssyms, sssyms, psyms, modelmodule)
    resid, RJ = modelmodule.eval(funcs_expr)
    _update_eqn_params!(resid, model.parameters)
    tsrefs′ = LittleDict{Tuple{ModelSymbol,Int},Symbol}()
    for ((modsym, i), sym) in tsrefs
        tsrefs′[(ModelSymbol(modsym), i)] = sym
    end
    ssrefs′ = LittleDict{ModelSymbol,Symbol}()
    for (modsym, sym) in ssrefs
        ssrefs′[ModelSymbol(modsym)] = sym
    end
    return Equation(doc, flags, expr, residual, tsrefs′, ssrefs′, prefs, resid, RJ)
end


# we must export this because we call it in the module where the model is being defined
export add_equation!

# Julia parses a + b + c + ... as +(a, b, c, ...) which in the end
# calls a function that take a variable number of arguments.
# This function has to be compiled for the specific number of arguments
# which can be slow. This function takes an expression and if it is
# in n-arg form as above changes it to instead be `a + (b + (c + ...)))`
# which means that we only call `+` with two arguments.
function split_nargs(ex)
    ex isa Expr || return ex
    if ex.head === :call
        op = ex.args[1]
        args = ex.args[2:end]
        if op in (:+, :-, :*) && length(args) > 2
            parent_ex = Expr(:call, op, first(args))
            root_ex = parent_ex
            for i in 2:length(args)-1
                child_ex = Expr(:call, op, args[i])
                push!(parent_ex.args, child_ex)
                parent_ex = child_ex
            end
            push!(parent_ex.args, last(args))
            return root_ex
        end
    end
    # Fallback
    expr = Expr(ex.head)
    for i in 1:length(ex.args)
        push!(expr.args, split_nargs(ex.args[i]))
    end
    return expr
end

"""
    add_equation!(model::Model, expr::Expr; modelmodule::Module)

Process the given expression in the context of the given module, create the
Equation() instance for it, and add it to the model instance.

Usually there's no need to call this function directly. It is called during
[`@initialize`](@ref).
"""
function add_equation!(model::Model, expr::Expr; modelmodule::Module=moduleof(model))
    source = LineNumberNode[]
    auxeqns = Expr[]
    flags = EqnFlags()
    doc = ""

    # keep track if we've processed the "=" yet. (eqn flags are only valid before)
    done_equalsign = Ref(false)

    ##################################
    # We preprocess() the expression looking for substitutions.
    # If we find one, we create an auxiliary variable and equation.
    # We also keep track of line number, so we can label the aux equation as
    # defined on the same line.
    # We also look for doc string and flags (@log, @lin)
    #
    # We make sure to make a copy of the expression and not to overwrite it.
    #
    preprocess(any) = any
    function preprocess(line::LineNumberNode)
        push!(source, line)
        return line
    end
    function preprocess(ex::Expr)
        if ex.head === :block && ex.args[1] isa LineNumberNode && length(ex.args) == 2
            push!(source, ex.args[1])
            return preprocess(ex.args[2])
        end
        if ex.head === :macrocall
            mname, mline = ex.args[1:2]
            margs = ex.args[3:end]
            push!(source, mline)
            if mname == doc_macro
                doc = margs[1]
                return preprocess(margs[2])
            end
            if !done_equalsign[]
                fname = Symbol(lstrip(string(mname), '@'))
                if hasfield(EqnFlags, fname) && length(margs) == 1
                    setfield!(flags, fname, true)
                    return preprocess(margs[1])
                end
            end
            return Expr(:macrocall, mname, nothing, (preprocess(a) for a in margs)...)
        end
        if ex.head === :(=)
            # expression is an equation
            done_equalsign[] && error_process("Multiple equali signs.", expr)
            done_equalsign[] = true
            # recursively process the two sides of the equation
            lhs, rhs = ex.args
            lhs = preprocess(lhs)
            rhs = preprocess(rhs)
            return Expr(:(=), lhs, rhs)
        end
        # recursively preprocess all arguments
        ret = Expr(ex.head)
        for i in eachindex(ex.args)
            push!(ret.args, preprocess(ex.args[i]))
        end
        if getoption!(model; substitutions=true)
            local arg
            matched = @capture(ret, log(arg_))
            # is it log(arg)
            if matched && isa(arg, Expr)
                local var1, var2, ind1, ind2
                # is it log(x[t]) ?
                matched = @capture(arg, var1_[ind1_])
                if matched
                    mv = model.:($var1)
                    if mv isa ModelVariable
                        if islog(mv)
                            # log variable is always positive, no need for substitution
                            @goto skip_substitution
                        elseif isshock(mv) || isexog(mv)
                            if model.verbose
                                @info "Found log($var1), which is a shock or exogenous variable. Make sure $var1 data is positive."
                            end
                            @goto skip_substitution
                        elseif islin(mv) && model.verbose
                            @info "Found log($var1). Consider making $var1 a log variable."
                        end
                    end
                else
                    # is it log(x[t]/x[t-1]) ?
                    matched2 = @capture(arg, op_(var1_[ind1_], var2_[ind2_]))
                    if matched2 && op ∈ (:/, :+, :*) && has_t(ind1) && has_t(ind2) && islog(model.:($var1)) && islog(model.:($var2))
                        @goto skip_substitution
                    end
                end
                aux_expr = process_equation(model, Expr(:(=), arg, 0); modelmodule=modelmodule)
                if isempty(aux_expr.tsrefs)
                    # arg doesn't contain any variables, no need for substitution
                    @goto skip_substitution
                end
                # substitute log(something) with auxN and add equation exp(auxN) = something
                push!(model.auxvars, :new)
                model.auxvars[end] = auxs = Symbol("aux", model.nauxs)
                push!(auxeqns, Expr(:(=), Expr(:call, :exp, Expr(:ref, auxs, :t)), arg))
                return Expr(:ref, auxs, :t)
                @label skip_substitution
                nothing
            end
        end
        return ret
    end

    new_expr = preprocess(expr)
    new_expr = split_nargs(new_expr)

    if isempty(source)
        push!(source, LineNumberNode(0))
    end
    eqn = process_equation(model, new_expr; modelmodule=modelmodule, line=source[1], flags=flags, doc=doc)
    push!(model.equations, eqn)
    model.maxlag = max(model.maxlag, eqn.maxlag)
    model.maxlead = max(model.maxlead, eqn.maxlead)
    model.dynss = model.dynss || !isempty(eqn.ssrefs)
    for i ∈ eachindex(auxeqns)
        eqn = process_equation(model, auxeqns[i]; modelmodule=modelmodule, line=source[1])
        push!(model.auxeqns, eqn)
        model.maxlag = max(model.maxlag, eqn.maxlag)
        model.maxlead = max(model.maxlead, eqn.maxlead)
    end
    empty!(model.evaldata)
    return model
end
@assert precompile(add_equation!, (Model, Expr))


############################
### Initialization routines

export @initialize

"""
    initialize!(model, modelmodule)

In the model file, after all declarations of flags, parameters, variables, and
equations are done, it is necessary to initialize the model instance. Usually it
is easier to call [`@initialize`](@ref), which automatically sets the
`modelmodule` value. When it is necessary to set the `modelmodule` argument to
some other module, then this can be done by calling this function instead of the
macro.
"""
function initialize!(model::Model, modelmodule::Module)
    # Note: we cannot use moduleof here, because the equations are not initialized yet.
    if !isempty(model.evaldata)
        modelerror("Model already initialized.")
    end
    initfuncs(modelmodule)
    samename = Symbol[intersect(model.allvars, keys(model.parameters))...]
    if !isempty(samename)
        modelerror("Found $(length(samename)) names that are both variables and parameters: $(join(samename, ", "))")
    end
    model.parameters.mod[] = modelmodule
    varshks = model.varshks
    model.variables = varshks[.!isshock.(varshks)]
    model.shocks = varshks[isshock.(varshks)]
    empty!(model.auxvars)
    eqns = [e.expr for e in model.equations]
    empty!(model.equations)
    empty!(model.auxeqns)
    model.dynss = false
    for e in eqns
        add_equation!(model, e; modelmodule=modelmodule)
    end
    initssdata!(model)
    update_links!(model.parameters)
    if !model.dynss
        # Note: we cannot set any other evaluation method yet - they require steady
        # state solution and we don't have that yet.
        setevaldata!(model; default=ModelEvaluationData(model))
    else
        # if dynss is true, then we need the steady state even for the standard MED
        nothing
    end
    return nothing
end

"""
    @initialize model

Prepare a model instance for analysis. Call this macro after all parameters,
variable names, shock names and equations have been declared and defined.
"""
macro initialize(model::Symbol)
    # @__MODULE__ is this module (ModelBaseEcon)
    # __module__ is the module where this macro is called (the module where the model exists)
    return quote
        $(@__MODULE__).initialize!($(model), $(__module__))
    end |> esc
end

##########################

eval_RJ(point::AbstractMatrix{Float64}, model::Model, variant::Symbol=model.options.variant) = eval_RJ(point, getevaldata(model, variant))
eval_R!(res::AbstractVector{Float64}, point::AbstractMatrix{Float64}, model::Model, variant::Symbol=model.options.variant) = eval_R!(res, point, getevaldata(model, variant))
@inline issssolved(model::Model) = issssolved(model.sstate)

##########################

# export update_auxvars
"""
    update_auxvars(point, model; tol=model.tol, default=0.0)

Calculate the values of auxiliary variables from the given values of regular
variables and shocks.

Auxiliary variables were introduced as substitutions, e.g. log(expression) was
replaced by aux1 and equation was added exp(aux1) = expression, where expression
contains regular variables and shocks.

This function uses the auxiliary equation to compute the value of the auxiliary
variable for the given values of other variables. Note that the given values of
other variables might be inadmissible, in the sense that expression is negative.
If that happens, the auxiliary variable is set to the given `default` value.

If the `point` array does not contain space for the auxiliary variables, it is
extended appropriately.

If there are no auxiliary variables/equations in the model, return *a copy* of
`point`.

!!! note
    The current implementation is specialized only to log substitutions. TODO:
    implement a general approach that would work for any substitution.
"""
function update_auxvars(data::AbstractArray{Float64,2}, model::Model;
    tol::Float64=model.options.tol, default::Float64=0.0
)
    nauxs = length(model.auxvars)
    if nauxs == 0
        return copy(data)
    end
    (nt, nv) = size(data)
    nvarshk = length(model.variables) + length(model.shocks)
    if nv ∉ (nvarshk, nvarshk + nauxs)
        modelerror("Incorrect number of columns $nv. Expected $nvarshk or $(nvarshk + nauxs).")
    end
    mintimes = 1 + model.maxlag + model.maxlead
    if nt < mintimes
        modelerror("Insufficient time periods $nt. Expected $mintimes or more.")
    end
    allvars = model.allvars

    # Precompute index lookup for variables
    var_to_idx = Dict{ModelVariable, Int}()
    for (idx, var) in enumerate(allvars)
        var_to_idx[var] = idx
    end
    result = [data[:, 1:nvarshk] zeros(nt, nauxs)]
    for (i, eqn) in enumerate(model.auxeqns)
        for t in (eqn.maxlag+1):(nt-eqn.maxlead)
            idx = [CartesianIndex((t + ti, var_to_idx[var])) for (var, ti) in keys(eqn.tsrefs)]
            res = eqn.eval_resid(result[idx])
            if res < 1.0
                result[t, nvarshk+i] = log(1.0 - res)
            else
                result[t, nvarshk+i] = default
            end
        end
    end
    return result
end<|MERGE_RESOLUTION|>--- conflicted
+++ resolved
@@ -78,11 +78,7 @@
     # data related to evaluating residuals and Jacobian of the model equations
     evaldata::LittleDictVec{Symbol,AbstractModelEvaluationData}
     # data slot to be used by the solver (in StateSpaceEcon)
-<<<<<<< HEAD
     solverdata::LittleDictVec{Symbol,Any}
-=======
-    solverdata::LittleDict{Symbol,Any}
->>>>>>> 646aa103
     #
     # constructor of an empty model
     Model(opts::Options) = new(merge(defaultoptions, opts),
